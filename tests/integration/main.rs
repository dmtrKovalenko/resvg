--- conflicted
+++ resolved
@@ -1,20 +1,30 @@
-use std::sync::Arc;
+use std::{
+    collections::{hash_map, HashMap},
+    sync::Arc, ops::Deref,
+};
 
 use once_cell::sync::Lazy;
 use rgb::FromSlice;
-<<<<<<< HEAD
 use svgr::SvgrCache;
 use usvgr::PreloadedImageData;
-=======
-use usvg_text_layout::{fontdb, TreeTextToPath};
->>>>>>> 8fd60e7d
+use usvgr_text_layout::{fontdb, TreeTextToPath};
 
 #[rustfmt::skip]
 mod render;
 
 const IMAGE_SIZE: u32 = 300;
 
-<<<<<<< HEAD
+static GLOBAL_FONTDB: Lazy<std::sync::Mutex<fontdb::Database>> = Lazy::new(|| {
+    let mut fontdb = fontdb::Database::new();
+    fontdb.load_fonts_dir("tests/fonts");
+    fontdb.set_serif_family("Noto Serif");
+    fontdb.set_sans_serif_family("Noto Sans");
+    fontdb.set_cursive_family("Yellowtail");
+    fontdb.set_fantasy_family("Sedgwick Ave Display");
+    fontdb.set_monospace_family("Noto Mono");
+    std::sync::Mutex::new(fontdb)
+});
+
 fn load_image(path: &str) -> Arc<PreloadedImageData> {
     let image_data = std::fs::read(path).unwrap();
     let png_image = image::load_from_memory(image_data.as_slice()).unwrap();
@@ -27,58 +37,30 @@
     )
 }
 
-static GLOBAL_OPT: Lazy<std::sync::Mutex<usvgr::Options>> = Lazy::new(|| {
-    let mut opt = usvgr::Options::default();
-    opt.font_family = "Noto Sans".to_string();
-    opt.fontdb.load_fonts_dir("tests/fonts");
-    opt.fontdb.set_serif_family("Noto Serif");
-    opt.fontdb.set_sans_serif_family("Noto Sans");
-    opt.fontdb.set_cursive_family("Yellowtail");
-    opt.fontdb.set_fantasy_family("Sedgwick Ave Display");
-    opt.fontdb.set_monospace_family("Noto Mono");
-    opt.resources_dir = Some(std::path::PathBuf::from("tests/svg"));
+static GLOBAL_IMAGE_DATA: Lazy<Arc<HashMap<String, Arc<PreloadedImageData>>>> = Lazy::new(|| {
+    let mut hash_map = HashMap::new();
 
-    opt.image_data
-        .insert("image.png".to_owned(), load_image("tests/images/image.png"));
-    opt.image_data
-        .insert("image.jpg".to_owned(), load_image("tests/images/image.jpg"));
-    opt.image_data.insert(
-        "image-63x61.png".to_owned(),
-        load_image("tests/images/image-63x61.png"),
-    );
+    hash_map.insert("image.png".to_owned(), load_image("tests/images/image.png"));
+    hash_map.insert("image.jpg".to_owned(), load_image("tests/images/image.jpg"));
+    hash_map.insert("image-63x61.png".to_owned(), load_image("tests/images/image-63x61.png"));
 
-    std::sync::Mutex::new(opt)
-=======
-static GLOBAL_FONTDB: Lazy<std::sync::Mutex<fontdb::Database>> = Lazy::new(|| {
-    let mut fontdb = fontdb::Database::new();
-    fontdb.load_fonts_dir("tests/fonts");
-    fontdb.set_serif_family("Noto Serif");
-    fontdb.set_sans_serif_family("Noto Sans");
-    fontdb.set_cursive_family("Yellowtail");
-    fontdb.set_fantasy_family("Sedgwick Ave Display");
-    fontdb.set_monospace_family("Noto Mono");
-    std::sync::Mutex::new(fontdb)
->>>>>>> 8fd60e7d
+    Arc::new(hash_map)
 });
 
 pub fn render(name: &str) -> usize {
     let svg_path = format!("tests/svg/{}.svg", name);
     let png_path = format!("tests/png/{}.png", name);
 
-    let mut opt = usvg::Options::default();
+    let mut opt = usvgr::Options::default();
+    opt.image_data = Some(&GLOBAL_IMAGE_DATA);
     opt.resources_dir = Some(std::path::PathBuf::from("tests/svg"));
 
     let tree = {
         let svg_data = std::fs::read(&svg_path).unwrap();
-<<<<<<< HEAD
-        let tree = usvgr::Tree::from_data(&svg_data, &GLOBAL_OPT.lock().unwrap().to_ref());
-        tree.unwrap()
-=======
-        let mut tree = usvg::Tree::from_data(&svg_data, &opt).unwrap();
+        let mut tree = usvgr::Tree::from_data(&svg_data, &opt).unwrap();
         let db = GLOBAL_FONTDB.lock().unwrap();
         tree.convert_text(&db, false);
         tree
->>>>>>> 8fd60e7d
     };
 
     let fit_to = usvgr::FitTo::Width(IMAGE_SIZE);
