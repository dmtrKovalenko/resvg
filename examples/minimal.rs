--- conflicted
+++ resolved
@@ -1,4 +1,4 @@
-use usvg_text_layout::{fontdb, TreeTextToPath};
+use usvgr_text_layout::{fontdb, TreeTextToPath};
 
 fn main() {
     let args: Vec<String> = std::env::args().collect();
@@ -17,24 +17,14 @@
     fontdb.load_system_fonts();
 
     let svg_data = std::fs::read(&args[1]).unwrap();
-<<<<<<< HEAD
-    let rtree = usvgr::Tree::from_data(&svg_data, &opt.to_ref()).unwrap();
-=======
-    let mut tree = usvg::Tree::from_data(&svg_data, &opt).unwrap();
+    let mut tree = usvgr::Tree::from_data(&svg_data, &opt).unwrap();
     tree.convert_text(&fontdb, opt.keep_named_groups);
->>>>>>> 8fd60e7d
 
     let pixmap_size = tree.size.to_screen_size();
     let mut pixmap = tiny_skia::Pixmap::new(pixmap_size.width(), pixmap_size.height()).unwrap();
-<<<<<<< HEAD
     svgr::render(
-        &rtree,
+        &tree,
         usvgr::FitTo::Original,
-=======
-    resvg::render(
-        &tree,
-        usvg::FitTo::Original,
->>>>>>> 8fd60e7d
         tiny_skia::Transform::default(),
         pixmap.as_mut(),
         &mut svgr::SvgrCache::none(),
