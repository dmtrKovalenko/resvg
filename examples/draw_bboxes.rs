--- conflicted
+++ resolved
@@ -1,11 +1,7 @@
 use std::rc::Rc;
 
-<<<<<<< HEAD
 use usvgr::NodeExt;
-=======
-use usvg::NodeExt;
-use usvg_text_layout::{fontdb, TreeTextToPath};
->>>>>>> 8fd60e7d
+use usvgr_text_layout::fontdb;
 
 fn main() {
     let args: Vec<String> = std::env::args().collect();
@@ -30,27 +26,17 @@
         .ok()
         .and_then(|p| p.parent().map(|p| p.to_path_buf()));
     opt.keep_named_groups = true;
-<<<<<<< HEAD
-    opt.fontdb.load_system_fonts();
     let fit_to = usvgr::FitTo::Zoom(zoom);
-=======
-    let fit_to = usvg::FitTo::Zoom(zoom);
->>>>>>> 8fd60e7d
 
     let mut fontdb = fontdb::Database::new();
     fontdb.load_system_fonts();
 
     let svg_data = std::fs::read(&args[1]).unwrap();
-<<<<<<< HEAD
-    let mut rtree = usvgr::Tree::from_data(&svg_data, &opt.to_ref()).unwrap();
-=======
-    let mut tree = usvg::Tree::from_data(&svg_data, &opt).unwrap();
-    tree.convert_text(&fontdb, opt.keep_named_groups);
->>>>>>> 8fd60e7d
+    let mut rtree = usvgr::Tree::from_data(&svg_data, &opt).unwrap();
 
     let mut bboxes = Vec::new();
     let mut text_bboxes = Vec::new();
-    for node in tree.root.descendants() {
+    for node in rtree.root.descendants() {
         if let Some(bbox) = node.calculate_bbox().and_then(|r| r.to_rect()) {
             bboxes.push(bbox);
         }
@@ -76,11 +62,7 @@
     });
 
     for bbox in bboxes {
-<<<<<<< HEAD
         rtree.root.append_kind(usvgr::NodeKind::Path(usvgr::Path {
-=======
-        tree.root.append_kind(usvg::NodeKind::Path(usvg::Path {
->>>>>>> 8fd60e7d
             stroke: stroke.clone(),
             data: Rc::new(usvgr::PathData::from_rect(bbox)),
             ..usvgr::Path::default()
@@ -88,26 +70,17 @@
     }
 
     for bbox in text_bboxes {
-<<<<<<< HEAD
         rtree.root.append_kind(usvgr::NodeKind::Path(usvgr::Path {
-=======
-        tree.root.append_kind(usvg::NodeKind::Path(usvg::Path {
->>>>>>> 8fd60e7d
             stroke: stroke2.clone(),
             data: Rc::new(usvgr::PathData::from_rect(bbox)),
             ..usvgr::Path::default()
         }));
     }
 
-    let pixmap_size = fit_to.fit_to(tree.size.to_screen_size()).unwrap();
+    let pixmap_size = fit_to.fit_to(rtree.size.to_screen_size()).unwrap();
     let mut pixmap = tiny_skia::Pixmap::new(pixmap_size.width(), pixmap_size.height()).unwrap();
-<<<<<<< HEAD
     svgr::render(
         &rtree,
-=======
-    resvg::render(
-        &tree,
->>>>>>> 8fd60e7d
         fit_to,
         tiny_skia::Transform::default(),
         pixmap.as_mut(),
