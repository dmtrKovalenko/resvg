--- conflicted
+++ resolved
@@ -5,11 +5,7 @@
 use std::rc::Rc;
 
 use rgb::FromSlice;
-<<<<<<< HEAD
-use usvgr::{FuzzyZero, NodeExt, TransformFromBBox};
-=======
-use usvg::{FuzzyZero, NodeExt, ScreenRect, Transform};
->>>>>>> 8fd60e7d
+use usvgr::{FuzzyZero, NodeExt, ScreenRect, Transform};
 
 use crate::{
     render::{Canvas, RenderState},
@@ -768,28 +764,6 @@
         None,
     );
 
-<<<<<<< HEAD
-    let blend_mode = match fe.mode {
-        usvgr::filter::BlendMode::Normal => tiny_skia::BlendMode::SourceOver,
-        usvgr::filter::BlendMode::Multiply => tiny_skia::BlendMode::Multiply,
-        usvgr::filter::BlendMode::Screen => tiny_skia::BlendMode::Screen,
-        usvgr::filter::BlendMode::Overlay => tiny_skia::BlendMode::Overlay,
-        usvgr::filter::BlendMode::Darken => tiny_skia::BlendMode::Darken,
-        usvgr::filter::BlendMode::Lighten => tiny_skia::BlendMode::Lighten,
-        usvgr::filter::BlendMode::ColorDodge => tiny_skia::BlendMode::ColorDodge,
-        usvgr::filter::BlendMode::ColorBurn => tiny_skia::BlendMode::ColorBurn,
-        usvgr::filter::BlendMode::HardLight => tiny_skia::BlendMode::HardLight,
-        usvgr::filter::BlendMode::SoftLight => tiny_skia::BlendMode::SoftLight,
-        usvgr::filter::BlendMode::Difference => tiny_skia::BlendMode::Difference,
-        usvgr::filter::BlendMode::Exclusion => tiny_skia::BlendMode::Exclusion,
-        usvgr::filter::BlendMode::Hue => tiny_skia::BlendMode::Hue,
-        usvgr::filter::BlendMode::Saturation => tiny_skia::BlendMode::Saturation,
-        usvgr::filter::BlendMode::Color => tiny_skia::BlendMode::Color,
-        usvgr::filter::BlendMode::Luminosity => tiny_skia::BlendMode::Luminosity,
-    };
-
-=======
->>>>>>> 8fd60e7d
     pixmap.draw_pixmap(
         0,
         0,
@@ -1204,12 +1178,12 @@
 }
 
 fn transform_light_source(
-    mut source: usvg::filter::LightSource,
+    mut source: usvgr::filter::LightSource,
     region: ScreenRect,
     ts: &Transform,
-) -> usvg::filter::LightSource {
+) -> usvgr::filter::LightSource {
     use std::f64::consts::SQRT_2;
-    use usvg::filter::LightSource;
+    use usvgr::filter::LightSource;
 
     match source {
         LightSource::DistantLight(..) => {}
