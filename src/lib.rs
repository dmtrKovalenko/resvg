--- conflicted
+++ resolved
@@ -13,13 +13,9 @@
 #![allow(clippy::upper_case_acronyms)]
 
 pub use tiny_skia;
-<<<<<<< HEAD
 pub use usvgr;
-=======
-pub use usvg;
 #[cfg(feature = "text")]
-pub use usvg_text_layout;
->>>>>>> 8fd60e7d
+pub use usvgr_text_layout;
 
 use usvgr::NodeExt;
 
